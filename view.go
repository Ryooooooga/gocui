// Copyright 2014 The gocui Authors. All rights reserved.
// Use of this source code is governed by a BSD-style
// license that can be found in the LICENSE file.

package gocui

import (
	"bytes"
	"errors"
	"io"
	"strings"

	"github.com/mattn/go-runewidth"
	"github.com/nsf/termbox-go"
)

// Constants for overlapping edges
const (
	TOP    = 1 // view is overlapping at top edge
	BOTTOM = 2 // view is overlapping at bottom edge
	LEFT   = 4 // view is overlapping at left edge
	RIGHT  = 8 // view is overlapping at right edge
)

// A View is a window. It maintains its own internal buffer and cursor
// position.
type View struct {
	name           string
	x0, y0, x1, y1 int
	ox, oy         int
	cx, cy         int
	lines          [][]cell
	readOffset     int
	readCache      string

	tainted   bool       // marks if the viewBuffer must be updated
	viewLines []viewLine // internal representation of the view's buffer

	ei *escapeInterpreter // used to decode ESC sequences on Write

	// BgColor and FgColor allow to configure the background and foreground
	// colors of the View.
	BgColor, FgColor Attribute

	// SelBgColor and SelFgColor are used to configure the background and
	// foreground colors of the selected line, when it is highlighted.
	SelBgColor, SelFgColor Attribute

	// If Editable is true, keystrokes will be added to the view's internal
	// buffer at the cursor position.
	Editable bool

	// Editor allows to define the editor that manages the edition mode,
	// including keybindings or cursor behaviour. DefaultEditor is used by
	// default.
	Editor Editor

	// Overwrite enables or disables the overwrite mode of the view.
	Overwrite bool

	// If Highlight is true, Sel{Bg,Fg}Colors will be used
	// for the line under the cursor position.
	Highlight bool

	// If Frame is true, a border will be drawn around the view.
	Frame bool

	// If Wrap is true, the content that is written to this View is
	// automatically wrapped when it is longer than its width. If true the
	// view's x-origin will be ignored.
	Wrap bool

	// If Autoscroll is true, the View will automatically scroll down when the
	// text overflows. If true the view's y-origin will be ignored.
	Autoscroll bool

	// If Frame is true, Title allows to configure a title for the view.
	Title string

	// If Mask is true, the View will display the mask instead of the real
	// content
	Mask rune

	// Overlaps describes which edges are overlapping with another view's edges
	Overlaps byte
}

type viewLine struct {
	linesX, linesY int // coordinates relative to v.lines
	line           []cell
}

type cell struct {
	chr              rune
	bgColor, fgColor Attribute
}

type lineType []cell

// String returns a string from a given cell slice.
func (l lineType) String() string {
	str := ""
	for _, c := range l {
		str += string(c.chr)
	}
	return str
}

// newView returns a new View object.
func newView(name string, x0, y0, x1, y1 int, mode OutputMode) *View {
	v := &View{
		name:    name,
		x0:      x0,
		y0:      y0,
		x1:      x1,
		y1:      y1,
		Frame:   true,
		Editor:  DefaultEditor,
		tainted: true,
		ei:      newEscapeInterpreter(mode),
	}
	return v
}

// Dimensions returns the dimensions of the View
func (v *View) Dimensions() (int, int, int, int) {
	return v.x0, v.y0, v.x1, v.y1
}

// Size returns the number of visible columns and rows in the View.
func (v *View) Size() (x, y int) {
	return v.x1 - v.x0 - 1, v.y1 - v.y0 - 1
}

// Name returns the name of the view.
func (v *View) Name() string {
	return v.name
}

// setRune sets a rune at the given point relative to the view. It applies the
// specified colors, taking into account if the cell must be highlighted. Also,
// it checks if the position is valid.
func (v *View) setRune(x, y int, ch rune, fgColor, bgColor Attribute) error {
	maxX, maxY := v.Size()
	if x < 0 || x >= maxX || y < 0 || y >= maxY {
		return errors.New("invalid point")
	}

	var (
		ry, rcy int
		err     error
	)
	if v.Highlight {
		_, ry, err = v.realPosition(x, y)
		if err != nil {
			return err
		}
		_, rcy, err = v.realPosition(v.cx, v.cy)
		if err != nil {
			return err
		}
	}

	if v.Mask != 0 {
		fgColor = v.FgColor
		bgColor = v.BgColor
		ch = v.Mask
	} else if v.Highlight && ry == rcy {
		fgColor = fgColor | AttrBold
	}

	termbox.SetCell(v.x0+x+1, v.y0+y+1, ch,
		termbox.Attribute(fgColor), termbox.Attribute(bgColor))

	return nil
}

// SetCursor sets the cursor position of the view at the given point,
// relative to the view. It checks if the position is valid.
func (v *View) SetCursor(x, y int) error {
	maxX, maxY := v.Size()
	if x < 0 || x >= maxX || y < 0 || y >= maxY {
		return errors.New("invalid point")
	}
	v.cx = x
	v.cy = y
	return nil
}

// Cursor returns the cursor position of the view.
func (v *View) Cursor() (x, y int) {
	return v.cx, v.cy
}

// SetOrigin sets the origin position of the view's internal buffer,
// so the buffer starts to be printed from this point, which means that
// it is linked with the origin point of view. It can be used to
// implement Horizontal and Vertical scrolling with just incrementing
// or decrementing ox and oy.
func (v *View) SetOrigin(x, y int) error {
	if x < 0 || y < 0 {
		return errors.New("invalid point")
	}
	v.ox = x
	v.oy = y
	return nil
}

// Origin returns the origin position of the view.
func (v *View) Origin() (x, y int) {
	return v.ox, v.oy
}

// Write appends a byte slice into the view's internal buffer. Because
// View implements the io.Writer interface, it can be passed as parameter
// of functions like fmt.Fprintf, fmt.Fprintln, io.Copy, etc. Clear must
// be called to clear the view's buffer.
func (v *View) Write(p []byte) (n int, err error) {
	v.tainted = true

	for _, ch := range bytes.Runes(p) {
		switch ch {
		case '\n':
			v.lines = append(v.lines, nil)
		case '\r':
			nl := len(v.lines)
			if nl > 0 {
				v.lines[nl-1] = nil
			} else {
				v.lines = make([][]cell, 1)
			}
		default:
			cells := v.parseInput(ch)
			if cells == nil {
				continue
			}

			nl := len(v.lines)
			if nl > 0 {
				v.lines[nl-1] = append(v.lines[nl-1], cells...)
			} else {
				v.lines = append(v.lines, cells)
			}
		}
	}
	return len(p), nil
}

// parseInput parses char by char the input written to the View. It returns nil
// while processing ESC sequences. Otherwise, it returns a cell slice that
// contains the processed data.
func (v *View) parseInput(ch rune) []cell {
	cells := []cell{}

	isEscape, err := v.ei.parseOne(ch)
	if err != nil {
		for _, r := range v.ei.runes() {
			c := cell{
				fgColor: v.FgColor,
				bgColor: v.BgColor,
				chr:     r,
			}
			cells = append(cells, c)
		}
		v.ei.reset()
	} else {
		if isEscape {
			return nil
		}
		c := cell{
			fgColor: v.ei.curFgColor,
			bgColor: v.ei.curBgColor,
			chr:     ch,
		}
		cells = append(cells, c)
	}

	return cells
}

// Read reads data into p. It returns the number of bytes read into p.
// At EOF, err will be io.EOF. Calling Read() after Rewind() makes the
// cache to be refreshed with the contents of the view.
func (v *View) Read(p []byte) (n int, err error) {
	if v.readOffset == 0 {
		v.readCache = v.Buffer()
	}
	if v.readOffset < len(v.readCache) {
		n = copy(p, v.readCache[v.readOffset:])
		v.readOffset += n
	} else {
		err = io.EOF
	}
	return
}

// Rewind sets the offset for the next Read to 0, which also refresh the
// read cache.
func (v *View) Rewind() {
	v.readOffset = 0
}

// draw re-draws the view's contents.
func (v *View) draw() error {
	maxX, maxY := v.Size()

	if v.Wrap {
		if maxX == 0 {
			return errors.New("X size of the view cannot be 0")
		}
		v.ox = 0
	}
	if v.tainted {
		v.viewLines = nil
		for i, line := range v.lines {
			wrap := 0
			if v.Wrap {
<<<<<<< HEAD
				wrap = maxX
			}

			ls := lineWrap(line, wrap)
			for j := range ls {
				vline := viewLine{linesX: j, linesY: i, line: ls[j]}
=======
				if len(line) < maxX {
					vline := viewLine{linesX: 0, linesY: i, line: line}
					v.viewLines = append(v.viewLines, vline)
					continue
				} else {
					for n := 0; n <= len(line); n += maxX {
						if len(line[n:]) <= maxX {
							vline := viewLine{linesX: n, linesY: i, line: line[n:]}
							v.viewLines = append(v.viewLines, vline)
						} else {
							vline := viewLine{linesX: n, linesY: i, line: line[n : n+maxX]}
							v.viewLines = append(v.viewLines, vline)
						}
					}
				}
			} else {
				vline := viewLine{linesX: 0, linesY: i, line: line}
>>>>>>> 7818a0f9
				v.viewLines = append(v.viewLines, vline)
			}
		}
		v.tainted = false
	}

	if v.Autoscroll && len(v.viewLines) > maxY {
		v.oy = len(v.viewLines) - maxY
	}
	y := 0
	for i, vline := range v.viewLines {
		if i < v.oy {
			continue
		}
		if y >= maxY {
			break
		}
		x := 0
		for j, c := range vline.line {
			if j < v.ox {
				continue
			}
			if x >= maxX {
				break
			}

			fgColor := c.fgColor
			if fgColor == ColorDefault {
				fgColor = v.FgColor
			}
			bgColor := c.bgColor
			if bgColor == ColorDefault {
				bgColor = v.BgColor
			}

			if err := v.setRune(x, y, c.chr, fgColor, bgColor); err != nil {
				return err
			}
			x += runewidth.RuneWidth(c.chr)
		}
		y++
	}
	return nil
}

// realPosition returns the position in the internal buffer corresponding to the
// point (x, y) of the view.
func (v *View) realPosition(vx, vy int) (x, y int, err error) {
	vx = v.ox + vx
	vy = v.oy + vy

	if vx < 0 || vy < 0 {
		return 0, 0, errors.New("invalid point")
	}

	if len(v.viewLines) == 0 {
		return vx, vy, nil
	}

	if vy < len(v.viewLines) {
		vline := v.viewLines[vy]
		x = vline.linesX + vx
		y = vline.linesY
	} else {
		vline := v.viewLines[len(v.viewLines)-1]
		x = vx
		y = vline.linesY + vy - len(v.viewLines) + 1
	}

	return x, y, nil
}

// Clear empties the view's internal buffer.
func (v *View) Clear() {
	v.tainted = true

	v.lines = nil
	v.viewLines = nil
	v.readOffset = 0
	v.clearRunes()
}

// clearRunes erases all the cells in the view.
func (v *View) clearRunes() {
	maxX, maxY := v.Size()
	for x := 0; x < maxX; x++ {
		for y := 0; y < maxY; y++ {
			termbox.SetCell(v.x0+x+1, v.y0+y+1, ' ',
				termbox.Attribute(v.FgColor), termbox.Attribute(v.BgColor))
		}
	}
}

// BufferLines returns the lines in the view's internal
// buffer.
func (v *View) BufferLines() []string {
	lines := make([]string, len(v.lines))
	for i, l := range v.lines {
		str := lineType(l).String()
		str = strings.Replace(str, "\x00", " ", -1)
		lines[i] = str
	}
	return lines
}

// Buffer returns a string with the contents of the view's internal
// buffer.
func (v *View) Buffer() string {
	return linesToString(v.lines)
}

// ViewBufferLines returns the lines in the view's internal
// buffer that is shown to the user.
func (v *View) ViewBufferLines() []string {
	lines := make([]string, len(v.viewLines))
	for i, l := range v.viewLines {
		str := lineType(l.line).String()
		str = strings.Replace(str, "\x00", " ", -1)
		lines[i] = str
	}
	return lines
}

// ViewBuffer returns a string with the contents of the view's buffer that is
// shown to the user.
func (v *View) ViewBuffer() string {
	lines := make([][]cell, len(v.viewLines))
	for i := range v.viewLines {
		lines[i] = v.viewLines[i].line
	}

	return linesToString(lines)
}

// Line returns a string with the line of the view's internal buffer
// at the position corresponding to the point (x, y).
func (v *View) Line(y int) (string, error) {
	_, y, err := v.realPosition(0, y)
	if err != nil {
		return "", err
	}

	if y < 0 || y >= len(v.lines) {
		return "", errors.New("invalid point")
	}

	return lineType(v.lines[y]).String(), nil
}

// Word returns a string with the word of the view's internal buffer
// at the position corresponding to the point (x, y).
func (v *View) Word(x, y int) (string, error) {
	x, y, err := v.realPosition(x, y)
	if err != nil {
		return "", err
	}

	if x < 0 || y < 0 || y >= len(v.lines) || x >= len(v.lines[y]) {
		return "", errors.New("invalid point")
	}

	str := lineType(v.lines[y]).String()

	nl := strings.LastIndexFunc(str[:x], indexFunc)
	if nl == -1 {
		nl = 0
	} else {
		nl = nl + 1
	}
	nr := strings.IndexFunc(str[x:], indexFunc)
	if nr == -1 {
		nr = len(str)
	} else {
		nr = nr + x
	}
	return string(str[nl:nr]), nil
}

// indexFunc allows to split lines by words taking into account spaces
// and 0.
func indexFunc(r rune) bool {
	return r == ' ' || r == 0
}

func lineWidth(line []cell) (n int) {
	for i := range line {
		n += runewidth.RuneWidth(line[i].chr)
	}

	return
}

func lineWrap(line []cell, columns int) [][]cell {
	if columns == 0 {
		return [][]cell{line}
	}

	var n int
	var offset int
	lines := make([][]cell, 0, 1)
	for i := range line {
		rw := runewidth.RuneWidth(line[i].chr)
		n += rw
		if n > columns {
			n = rw
			lines = append(lines, line[offset:i-1])
			offset = i
		}
	}

	lines = append(lines, line[offset:])
	return lines
}

func linesToString(lines [][]cell) string {
	str := make([]string, len(lines))
	for i := range lines {
		rns := make([]rune, 0, len(lines[i]))
		line := lineType(lines[i]).String()
		for _, c := range line {
			if c != '\x00' {
				rns = append(rns, c)
			}
		}
		str[i] = string(rns)
	}

	return strings.Join(str, "\n")
}<|MERGE_RESOLUTION|>--- conflicted
+++ resolved
@@ -315,32 +315,12 @@
 		for i, line := range v.lines {
 			wrap := 0
 			if v.Wrap {
-<<<<<<< HEAD
 				wrap = maxX
 			}
 
 			ls := lineWrap(line, wrap)
 			for j := range ls {
 				vline := viewLine{linesX: j, linesY: i, line: ls[j]}
-=======
-				if len(line) < maxX {
-					vline := viewLine{linesX: 0, linesY: i, line: line}
-					v.viewLines = append(v.viewLines, vline)
-					continue
-				} else {
-					for n := 0; n <= len(line); n += maxX {
-						if len(line[n:]) <= maxX {
-							vline := viewLine{linesX: n, linesY: i, line: line[n:]}
-							v.viewLines = append(v.viewLines, vline)
-						} else {
-							vline := viewLine{linesX: n, linesY: i, line: line[n : n+maxX]}
-							v.viewLines = append(v.viewLines, vline)
-						}
-					}
-				}
-			} else {
-				vline := viewLine{linesX: 0, linesY: i, line: line}
->>>>>>> 7818a0f9
 				v.viewLines = append(v.viewLines, vline)
 			}
 		}
